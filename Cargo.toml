--- conflicted
+++ resolved
@@ -39,16 +39,13 @@
 epi = "0.17.0"
 rayon = "1.5.1"
 kdam = "0.2"
-<<<<<<< HEAD
 reqwest = { version = "0.11", features = ["blocking", "gzip"], default-features = false }
 anyhow = "1.0"
 tempfile="3"
 roxmltree = "0.15"
-=======
 clearscreen = "1.0.10"
 kiddo = "0.2.4"
 wgpu_glyph = "0.17.0"
->>>>>>> ac754ad9
 
 [[bin]]
 name = "ply_to_pcd"
