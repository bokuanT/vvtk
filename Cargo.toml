--- conflicted
+++ resolved
@@ -32,12 +32,8 @@
 ply-rs = { git = "https://github.com/hungkhoaitay/ply-rs", version = "0.1.3" }
 clap = { version = "4.2.7", features = ["derive", "cargo"] }
 image = "0.24.3"
-<<<<<<< HEAD
-=======
-nalgebra = "0.32.3"
 approx = "0.5.1"
 clipboard = "0.5.0"
->>>>>>> e42aceac
 thiserror = "1.0"
 byteorder = "1.4.3"
 bytemuck = { version = "1.7.3", features = [ "derive" ] }
@@ -64,7 +60,6 @@
 serde_with = { version = "3.0.0", optional = true }
 quick-xml = { version = "0.25", features = ["serialize"], optional = true }
 crossbeam-channel = "0.5.6"
-<<<<<<< HEAD
 nalgebra = "0.32.2"
 num-traits = "0.2"
 float-ord = "0.3"
@@ -75,9 +70,7 @@
 itertools = "0.11.0"
 atomic_float = "0.1.0"
 # ffmpeg-next = "6"
-=======
 kdtree = "0.7.0"
->>>>>>> e42aceac
 
 [dev-dependencies]
 criterion = "0.3"
