#![allow(dead_code)]
mod tool;
mod traits;
mod materials;
pub mod methods;

use tool::{ renderer };
#[allow(unused_imports)]
use methods::{ sep_method, render_met };
use materials::{ color, coordinate, points, ply_file, ply_dir, sep };
use std::io::{self, Write};

#[allow(unused_imports)]
use ply_dir::PlyDir;

fn main() {
    let path = "./plySource";
    // //frames are declared as mut since the delta is stored internally  

    let mut data_1051 = ply_file::PlyFile::new(&(path.to_owned() + "/longdress_vox10_1051.ply")).unwrap().read();
    let mut data_1053 = ply_file::PlyFile::new(&(path.to_owned() + "/longdress_vox10_1053.ply")).unwrap().read();

    let (a, reference, marked_interpolated_frame) = data_1051.closest_with_ratio_average_points_recovery(&data_1053, 49.5/100.0, 49.5/100.0, 1.0/100.0, 0.7, 400); //sum of first 3 must equal 1

<<<<<<< HEAD
    let points = ply_file::PlyFile::new(&(path.to_owned() + "/longdress_vox10_1051.ply")).unwrap().read();
    ply_file::PlyFile::create("path").unwrap().writen_as_ascii(points).unwrap();
    // io::stdout().write_all(points).unwrap();
=======
    a.render(); //complete interpolation and post processing
    reference.render(); //reference frame with unmapped points marked as green
    marked_interpolated_frame.render(); //interpolated frame with points surrounding cracks marked as red

    // let data_1051 = ply_file::PlyFile::new(&(path.to_owned() + "/longdress_vox10_1051.ply")).unwrap().read();
    // data_1051.seperate(sep_method::sep_by_y_coord).render_with_method(render_met::pt_size_2, render_met::all_red);
>>>>>>> 4d8c5d7e
}<|MERGE_RESOLUTION|>--- conflicted
+++ resolved
@@ -22,16 +22,10 @@
 
     let (a, reference, marked_interpolated_frame) = data_1051.closest_with_ratio_average_points_recovery(&data_1053, 49.5/100.0, 49.5/100.0, 1.0/100.0, 0.7, 400); //sum of first 3 must equal 1
 
-<<<<<<< HEAD
-    let points = ply_file::PlyFile::new(&(path.to_owned() + "/longdress_vox10_1051.ply")).unwrap().read();
-    ply_file::PlyFile::create("path").unwrap().writen_as_ascii(points).unwrap();
-    // io::stdout().write_all(points).unwrap();
-=======
     a.render(); //complete interpolation and post processing
     reference.render(); //reference frame with unmapped points marked as green
     marked_interpolated_frame.render(); //interpolated frame with points surrounding cracks marked as red
 
     // let data_1051 = ply_file::PlyFile::new(&(path.to_owned() + "/longdress_vox10_1051.ply")).unwrap().read();
     // data_1051.seperate(sep_method::sep_by_y_coord).render_with_method(render_met::pt_size_2, render_met::all_red);
->>>>>>> 4d8c5d7e
 }