use crate::errors::*;
use rand::seq::SliceRandom;
use rand::thread_rng;
use std::sync::mpsc;
use std::thread;

use kiddo::distance::squared_euclidean;
use kiddo::KdTree;

use ply_rs::ply;
use std::iter::Iterator;

use crate::params::Params;

use nalgebra::Point3;
// use std::any::type_name;
use std::cmp::Ordering;

use crate::color::{Color, PointColor};
use crate::coordinate::{Coordinate, PointCoordinate};
use crate::filter::FilterProducer;
use crate::tool::renderer::Renderer;
use crate::transform::TransformProducer;
use crate::Instant;

use ply_rs::ply::{
    Addable, DefaultElement, ElementDef, Encoding, Ply, Property, PropertyDef, PropertyType,
    ScalarType,
};

use ply_rs::writer::Writer;
use std::f32::consts::PI;
use std::fs::File;
use std::io::{self, Write};
use std::path::Path;

// fn type_of<T>(_: T) -> &'static str {
//     type_name::<T>()
// }

pub fn inf_norm(a: &[f32; 3], b: &[f32; 3]) -> f32 {
    let max: f32;
    let dx = (a[0] - b[0]).abs();
    let dy = (a[1] - b[1]).abs();
    let dz = (a[2] - b[2]).abs();
    if dx > dy {
        max = dx;
    } else {
        max = dy;
    }
    if max > dz {
        max
    } else {
        dz
    }
}

pub fn setup_run_indiv_thread(
    tx: std::sync::mpsc::Sender<Vec<Vec<usize>>>,
    slices: &mut std::slice::Chunks<Point>,
    kd_tree: &KdTree<f32, usize, 3>,
    options_for_nearest: usize,
) -> std::thread::JoinHandle<()> {
    let kd = kd_tree.clone();
    let slice = slices.next().unwrap().to_owned();
    thread::spawn(move || {
        let mut nearests: Vec<Vec<usize>> = Vec::new();
        for s in &slice {
            nearests.push(s.method_of_neighbour_query(&kd, options_for_nearest));
        }
        tx.send(nearests).unwrap();
    })
}

pub fn run_threads(
    threads: usize,
    slices: &mut std::slice::Chunks<Point>,
    kd_tree: &KdTree<f32, usize, 3>,
    options_for_nearest: usize,
) -> Vec<Vec<usize>> {
    let mut vrx: Vec<std::sync::mpsc::Receiver<Vec<Vec<usize>>>> = Vec::new();
    let mut vhandle: Vec<std::thread::JoinHandle<()>> = Vec::new();

    for _i in 0..threads {
        let (tx, rx): (
            std::sync::mpsc::Sender<Vec<Vec<usize>>>,
            std::sync::mpsc::Receiver<Vec<Vec<usize>>>,
        ) = mpsc::channel();
        vrx.push(rx);
        let handle = setup_run_indiv_thread(tx, slices, kd_tree, options_for_nearest);
        vhandle.push(handle);
    }

    for handle in vhandle {
        handle.join().unwrap();
    }

    let mut result: Vec<Vec<usize>> = Vec::new();

    for rx in vrx {
        result.append(&mut rx.recv().unwrap());
    }

    result
}
pub fn parallel_query_nearests(
    data_copy: &[Point],
    kd_tree: &KdTree<f32, usize, 3>,
    threads: usize,
    options_for_nearest: usize,
) -> Vec<Vec<usize>> {
    let mut slices = data_copy.chunks((data_copy.len() as f32 / threads as f32).ceil() as usize);

    run_threads(threads, &mut slices, kd_tree, options_for_nearest)
}

#[derive(Clone)]
pub struct Points {
    pub data: Vec<Point>,
    pub delta_pos_vector: Vec<Point3<f32>>,
    pub delta_colours: Vec<Point3<f32>>,
    pub reference_frame: Vec<Point>,
}

impl Default for Points {
    fn default() -> Self {
        Points::new()
    }
}

impl Points {
    pub fn new() -> Self {
        Points {
            data: Vec::new(),
            delta_pos_vector: Vec::new(),
            delta_colours: Vec::new(),
            reference_frame: Vec::new(),
        }
    }

    pub fn add(&mut self, elem: Point) {
        self.data.push(elem);
    }

    pub fn of(data: Vec<Point>) -> Self {
        Points {
            data,
            delta_pos_vector: Vec::new(),
            delta_colours: Vec::new(),
            reference_frame: Vec::new(),
        }
    }

    pub fn len(&self) -> usize {
        self.data.len()
    }

    pub fn is_empty(&self) -> bool {
        self.data.len() == 0
    }

    pub fn get_data(self) -> Vec<Point> {
        self.data
    }

    pub fn get_clone_data(&self) -> Vec<Point> {
        self.data.clone()
    }

    pub fn get_colors(self) -> Color {
        Color::new(
            self.data
                .into_iter()
                .map(|point| point.point_color)
                .collect(),
        )
    }

    pub fn get_coords(self) -> Coordinate {
        Coordinate::new(
            self.data
                .into_iter()
                .map(|point| point.point_coord)
                .collect(),
        )
    }

    pub fn get_coords_cols(self) -> (Coordinate, Color) {
        let mut coords = Vec::new();
        let mut colors = Vec::new();
        for point in self.data {
            coords.push(point.point_coord);
            colors.push(point.point_color);
        }

        (Coordinate::new(coords), Color::new(colors))
    }

    pub fn render(&self) {
        self.do_render(None, None)
    }

    pub fn do_render(&self, eye: Option<Point3<f32>>, at: Option<Point3<f32>>) {
        let mut renderer = Renderer::new(None);

        renderer.config_camera(eye, at);

        while renderer.render() {
            renderer.render_frame(self);
        }
    }

    pub fn save_to_png(
        &self,
        eye: Option<Point3<f32>>,
        at: Option<Point3<f32>>,
        x: Option<u32>,
        y: Option<u32>,
        width: Option<u32>,
        height: Option<u32>,
        path: Option<&str>,
    ) -> Result<()> {
        let mut renderer = Renderer::new(None);

        renderer.config_camera(eye, at);

        renderer.save_to_png(&self, x, y, width, height, path)?;

        Ok(())
    }

    pub fn to_kdtree(self) -> KdTree<f32, usize, 3> {
        let mut kdtree: KdTree<f32, usize, 3> = KdTree::with_capacity(64).unwrap();
        let mut shuffled_points = self.data;
        shuffled_points.shuffle(&mut thread_rng());
        for point in &shuffled_points {
<<<<<<< HEAD
            kdtree.add(
                &[
                    point.point_coord.x,
                    point.point_coord.y,
                    point.point_coord.z,
                ],
                point.index,
            ).unwrap();
=======
            kdtree
                .add(
                    &[
                        point.point_coord.x,
                        point.point_coord.y,
                        point.point_coord.z,
                    ],
                    point.index,
                )
                .unwrap();
>>>>>>> 9a95f30a
        }
        kdtree
    }

    pub fn mark_unmapped_points(&mut self, kd_tree: &KdTree<f32, usize, 3>) {
        let mut mapped_points = 0;
        let mut all_unmapped: bool = true;

        for point in self.reference_frame.clone().iter_mut() {
            if point.mapping == 0 {
                let k_nearest_indices = point.get_nearest_neighbours(kd_tree, 3);
                for idx in &k_nearest_indices {
                    if self.reference_frame[*idx].mapping != 0 {
                        all_unmapped = false;
                    }
                }

                if all_unmapped {
                    for idx in k_nearest_indices {
                        self.reference_frame[idx].point_color = PointColor::new(0, 255, 0);
                    }
                }

                all_unmapped = true;
            } else {
                mapped_points += 1;
            }
        }

        println!(
            "mapped points: {}; total points: {}",
            mapped_points,
            self.reference_frame.len()
        );
    }

    pub fn mark_points_near_cracks(&mut self, point_data: &Points) -> Points {
        let mut marked_interpolated_frame = point_data.clone();

        let mut points_near_cracks = 0;

        for idx in 0..point_data.data.len() {
            marked_interpolated_frame.data[idx].point_size = 1.0;
            if point_data.data[idx].near_crack {
                marked_interpolated_frame.data[idx].point_color = PointColor::new(255, 0, 0);
                points_near_cracks += 1;
            }
        }

        println!("number of points near cracks: {}", points_near_cracks);
        marked_interpolated_frame
    }

    //changing point size based on surrounding point density
    pub fn adjust_point_sizes(&mut self, radius: f32) {
        let interpolated_kd_tree = self.clone().to_kdtree();

        for idx in 0..self.data.len() {
            let density = interpolated_kd_tree
                .within_unsorted(
                    &[
                        self.data[idx].point_coord.x,
                        self.data[idx].point_coord.y,
                        self.data[idx].point_coord.z,
                    ],
                    radius,
                    &inf_norm,
                )
                .unwrap()
                .len() as f32
                / (radius.powi(2) * PI);

            if density <= self.data[idx].point_density {
                self.data[idx].near_crack = true;
                self.data[idx].point_size = 2.0;
            }
        }
    }

    pub fn closest_with_ratio_average_points_recovery(
        &mut self,
        next_points: &Points,
        params: &Params,
    ) -> (Points, Points, Points) {
        //start time
        let now = Instant::now();
        self.reference_frame = next_points.data.clone();

        let kd_tree = next_points.clone().to_kdtree();
        let data_copy = self.data.clone();

        let all_nearests =
            parallel_query_nearests(&data_copy, &kd_tree, 6, params.options_for_nearest);
        let mut point_data = Points::of(
            data_copy
                .into_iter()
                .map(|point| {
                    point.get_average_closest(
                        next_points,
                        &all_nearests[point.index],
                        &mut self.reference_frame,
                        params,
                    )
                })
                .collect(),
        );

        println!("interpolation time: {}", now.elapsed().as_millis());

        if params.compute_frame_delta {
            self.frame_delta(point_data.clone());
        }

        if params.show_unmapped_points {
            self.mark_unmapped_points(&kd_tree);
        }

        /////////////
        //point_data.render(); //original interpolated frame
        /////////////

        if params.resize_near_cracks {
            point_data.adjust_point_sizes(params.radius);
        }

        let marked_interpolated_frame = Points::new();
        if params.resize_near_cracks && params.mark_enlarged {
            let _marked_interpolated_frame = self.mark_points_near_cracks(&point_data);
        }

        (
            point_data,
            Points::of(self.reference_frame.clone()),
            marked_interpolated_frame,
        )
    }

    //accepts argument of points in case this function is called in main before any interpolation function is called i.e. will be used to calculate a simple delta
    // this function is also called in each of the interpolation functions, taking in the vector of closest points i.e. fn can be used in 2 ways
    pub fn frame_delta(&mut self, prev: Points) {
        let (next_coordinates_obj, next_colours_obj) = self.clone().get_coords_cols();

        let next_coordinates = next_coordinates_obj.get_point_coor_vec();
        let next_colours = next_colours_obj.get_point_col_vec();

        let (prev_coordinates_obj, prev_colours_obj) = prev.get_coords_cols();

        let prev_coordinates = prev_coordinates_obj.get_point_coor_vec();
        let prev_colours = prev_colours_obj.get_point_col_vec();

        for (pos, _e) in prev_coordinates.iter().enumerate() {
            let (x, y, z) = (
                next_coordinates[pos].x - prev_coordinates[pos].x,
                next_coordinates[pos].y - prev_coordinates[pos].y,
                next_coordinates[pos].z - prev_coordinates[pos].z,
            );
            self.delta_pos_vector.push(Point3::new(x, y, z));
        }

        for (pos, _e) in prev_colours.iter().enumerate() {
            let (x, y, z) = (
                next_colours[pos].red as f32 - prev_colours[pos].red as f32,
                next_colours[pos].green as f32 - prev_colours[pos].green as f32,
                next_colours[pos].blue as f32 - prev_colours[pos].blue as f32,
            );
            self.delta_colours.push(Point3::new(x, y, z));
        }
    }

    pub fn get_delta_pos_vector(&self) -> Vec<Point3<f32>> {
        self.delta_pos_vector.clone()
    }

    pub fn get_delta_colours(&self) -> Vec<Point3<f32>> {
        self.delta_colours.clone()
    }

    pub fn fat(
        &self,
        filter_producer: Option<&FilterProducer>,
        transform_producer: Option<&TransformProducer>,
        transform_producer_remain: Option<&TransformProducer>,
    ) -> Result<Points> {
        let mut res = Points::new();
        let filter = filter_producer.chain_err(|| "Filter method not found")?(self);
        let change = transform_producer.chain_err(|| "Transform method not found")?(self);
        let change_remain =
            transform_producer_remain.chain_err(|| "Transform method for remain not found")?(self);

        for point in &self.data {
            if filter(point) {
                res.add(change(point))
            } else {
                res.add(change_remain(point))
            }
        }
        Ok(res)
    }

    pub fn read(input: Option<&str>) -> std::io::Result<()> {
        // match input {
        //     Some(path) => {
        //         File::open(Path::new(path)).unwrap();
        //     }
        //     None => {}
        // };
        if let Some(path) = input {
            File::open(Path::new(path)).unwrap();
        };

        Ok(())
    }

    pub fn write(self, form: Option<&str>, output: Option<&str>) -> Result<()> {
        let encoding = match form {
            Some("ascii") => Some(Encoding::Ascii),
            Some("binary") => Some(Encoding::BinaryLittleEndian),
            Some(&_) => None,
            None => Some(Encoding::Ascii),
        };

        let mut buf = Vec::<u8>::new();

        let mut ply = {
            let mut ply = Ply::<DefaultElement>::new();
            ply.header.encoding = encoding.chain_err(|| "Invalid ply encoding form")?;
            ply.header.comments.push("A beautiful comment!".to_string());

            let mut point_element = ElementDef::new("vertex".to_string());
            let p = PropertyDef::new("x".to_string(), PropertyType::Scalar(ScalarType::Float));
            point_element.properties.add(p);
            let p = PropertyDef::new("y".to_string(), PropertyType::Scalar(ScalarType::Float));
            point_element.properties.add(p);
            let p = PropertyDef::new("z".to_string(), PropertyType::Scalar(ScalarType::Float));
            point_element.properties.add(p);
            let p = PropertyDef::new("red".to_string(), PropertyType::Scalar(ScalarType::UChar));
            point_element.properties.add(p);
            let p = PropertyDef::new("green".to_string(), PropertyType::Scalar(ScalarType::UChar));
            point_element.properties.add(p);
            let p = PropertyDef::new("blue".to_string(), PropertyType::Scalar(ScalarType::UChar));
            point_element.properties.add(p);
            ply.header.elements.add(point_element);

            let mut points = Vec::new();

            for entry in self.get_data() {
                let coord = entry.get_coord();
                let color = entry.get_color();

                let mut point = DefaultElement::new();
                point.insert("x".to_string(), Property::Float(coord.x));
                point.insert("y".to_string(), Property::Float(coord.y));
                point.insert("z".to_string(), Property::Float(coord.z));
                point.insert("red".to_string(), Property::UChar(color.red));
                point.insert("green".to_string(), Property::UChar(color.green));
                point.insert("blue".to_string(), Property::UChar(color.blue));
                points.push(point);
            }

            ply.payload.insert("vertex".to_string(), points);
            ply.make_consistent().unwrap();
            ply
        };

        let w = Writer::new();
        w.write_ply(&mut buf, &mut ply).unwrap();

        match output {
            Some(path) => {
                File::create(Path::new(path))
                    .chain_err(|| "Cannot create path")?
                    .write_all(&buf)?;
            }
            None => {
                io::stdout().write_all(&buf)?;
            }
        };

        Ok(())
    }
}

impl IntoIterator for Points {
    type Item = Point;
    type IntoIter = std::vec::IntoIter<Self::Item>;

    fn into_iter(self) -> Self::IntoIter {
        self.data.into_iter()
    }
}

#[derive(Debug, Clone)]
pub struct Point {
    pub point_coord: PointCoordinate,
    pub point_color: PointColor,
    pub mapping: u16,
    pub index: usize,
    pub point_density: f32,
    pub point_size: f32,
    pub near_crack: bool,
}

impl PartialEq for Point {
    fn eq(&self, other: &Self) -> bool {
        self.point_coord == other.point_coord && self.point_color == other.point_color
    }
}

impl Point {
    pub fn new(
        point_coord: PointCoordinate,
        point_color: PointColor,
        mapping: u16,
        index: usize,
        point_density: f32,
        point_size: f32,
        near_crack: bool,
    ) -> Self {
        Point {
            point_coord,
            point_color,
            mapping,
            index,
            point_density,
            point_size,
            near_crack,
        }
    }

    pub fn partial_cmp(&self, other: &Point) -> Option<Ordering> {
        let mut first_dist_from_ori = f32::powi(self.point_coord.x, 2)
            + f32::powi(self.point_coord.y, 2)
            + f32::powi(self.point_coord.z, 2);
        first_dist_from_ori = first_dist_from_ori.sqrt();

        let next_dist_from_ori = f32::powi(other.point_coord.x, 2)
            + f32::powi(other.point_coord.y, 2)
            + f32::powi(other.point_coord.z, 2);

        if first_dist_from_ori < next_dist_from_ori {
            return Some(Ordering::Less);
        } else if first_dist_from_ori > next_dist_from_ori {
            return Some(Ordering::Greater);
        }

        Some(Ordering::Equal)
    }

    pub fn new_default() -> Self {
        Point {
            point_coord: PointCoordinate::new_default(),
            point_color: PointColor::new_default(),
            mapping: 0,
            index: 0,
            point_density: 0.0,
            point_size: 1.0,
            near_crack: false,
        }
    }

    pub fn get_coord(&self) -> &PointCoordinate {
        &self.point_coord
    }

    pub fn get_color(&self) -> &PointColor {
        &self.point_color
    }

    pub fn set_index(&mut self, idx: usize) {
        self.index = idx;
    }

    pub fn get_index(&mut self) -> usize {
        self.index
    }

    //penalization
    //update count in kdtree point
    pub fn get_radius_neghbours(&self, kd_tree: &KdTree<f32, usize, 3>) -> Vec<usize> {
        kd_tree
            .within_unsorted(
                &[self.point_coord.x, self.point_coord.y, self.point_coord.z],
                2.0,
                &inf_norm,
            )
            .unwrap()
            .into_iter()
            .map(|found| *found.1)
            .collect()
    }
    pub fn get_nearest_neighbours(
        &self,
        kd_tree: &KdTree<f32, usize, 3>,
        quantity: usize,
    ) -> Vec<usize> {
        kd_tree
            .nearest(
                &[self.point_coord.x, self.point_coord.y, self.point_coord.z],
                quantity,
                &squared_euclidean,
            )
            .unwrap()
            .into_iter()
            .map(|found| *found.1)
            .collect()
    }

    pub fn get_average(&self, another_point: &Point) -> Point {
        Point::new(
            self.point_coord.get_average(&another_point.point_coord),
            self.point_color.get_average(&another_point.point_color),
            0,
            another_point.index,
            another_point.point_density,
            (self.point_size + another_point.point_size) / 2.0,
            false,
        )
    }

    fn get_coord_delta(&self, another_point: &Point) -> f32 {
        self.point_coord.get_coord_delta(&another_point.point_coord)
    }

    fn get_color_delta(&self, another_point: &Point) -> f32 {
        self.point_color.get_color_delta(&another_point.point_color)
    }

    ///penalization
    fn get_difference(
        &self,
        another_point: &Point,
        another_point_mapping: u16,
        params: &Params,
    ) -> f32 {
        let max_coor: f32 = 3.0 * 512.0 * 512.0;
        let scale_coor = max_coor.sqrt();

        let max_col: f32 = (100.0 * 100.0) + 2.0 * (256.0 * 256.0);
        let scale_col = max_col.sqrt();

        self.get_coord_delta(another_point) * params.penalize_coor / scale_coor
            + self.get_color_delta(another_point) * params.penalize_col / scale_col
            + another_point_mapping as f32 * params.penalize_mapped
    }

    fn get_closest(
        &self,
        next_points: &Points,
        k_nearest_indices: &[usize],
        reference_frame: &mut Vec<Point>,
        params: &Params,
    ) -> Point {
        let mut min: f32 = f32::MAX;
        let mut result: Point;

        let mut result_idx = 0;
        for idx in k_nearest_indices {
            let cur = self.get_difference(
                &next_points.data[*idx],
                reference_frame[*idx].mapping,
                params,
            );
            if cur < min {
                min = cur;
                result_idx = *idx;
            }
        }

        result = next_points.data[result_idx].clone();

        //This is point density in t0
        result.point_density = k_nearest_indices.len() as f32 / (params.radius.powi(2) * PI);
        reference_frame[result_idx].mapping += 1;
        result
    }

    fn get_average_closest(
        &self,
        next_points: &Points,
        k_nearest_indices: &[usize],
        reference_frame: &mut Vec<Point>,
        params: &Params,
    ) -> Point {
        if k_nearest_indices.is_empty() {
            return self.clone();
        }

        let p = &self.get_closest(next_points, k_nearest_indices, reference_frame, params);
        self.get_average(p)
    }

    #[cfg(feature = "by_knn")]
    pub fn method_of_neighbour_query(
        &self,
        kd_tree: &KdTree<f32, usize, 3>,
        options_for_nearest: usize,
    ) -> Vec<usize> {
        self.get_nearest_neighbours(&kd_tree, options_for_nearest)
    }

    #[cfg(feature = "by_radius")]
    pub fn method_of_neighbour_query(
        &self,
        kd_tree: &KdTree<f32, usize, 3>,
        _options_for_nearest: usize,
    ) -> Vec<usize> {
        self.get_radius_neghbours(kd_tree)
    }
}

impl ply::PropertyAccess for Point {
    fn new() -> Self {
        Point::new_default()
    }

    fn set_property(&mut self, key: String, property: ply::Property) {
        match (key.as_ref(), property) {
            ("x", ply::Property::Float(v)) => self.point_coord.x = v,
            ("y", ply::Property::Float(v)) => self.point_coord.y = v,
            ("z", ply::Property::Float(v)) => self.point_coord.z = v,
            ("red", ply::Property::UChar(v)) => self.point_color.red = v,
            ("green", ply::Property::UChar(v)) => self.point_color.green = v,
            ("blue", ply::Property::UChar(v)) => self.point_color.blue = v,
            (k, _) => panic!("Vertex: Unexpected key/value combination: key: {}", k),
        }
    }
}<|MERGE_RESOLUTION|>--- conflicted
+++ resolved
@@ -234,16 +234,6 @@
         let mut shuffled_points = self.data;
         shuffled_points.shuffle(&mut thread_rng());
         for point in &shuffled_points {
-<<<<<<< HEAD
-            kdtree.add(
-                &[
-                    point.point_coord.x,
-                    point.point_coord.y,
-                    point.point_coord.z,
-                ],
-                point.index,
-            ).unwrap();
-=======
             kdtree
                 .add(
                     &[
@@ -254,7 +244,6 @@
                     point.index,
                 )
                 .unwrap();
->>>>>>> 9a95f30a
         }
         kdtree
     }
