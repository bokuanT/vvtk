--- conflicted
+++ resolved
@@ -1,6 +1,8 @@
 use crate::errors::*;
-use rand::seq::SliceRandom;
-use rand::thread_rng;
+
+// use rand::seq::SliceRandom;
+// use rand::thread_rng;
+
 use std::sync::mpsc;
 use std::thread;
 
@@ -57,7 +59,6 @@
     }
 }
 
-
 /// Spawns a single thread to compute the next "chunk" of closest points
 pub fn setup_run_indiv_thread_closest_points(
     tx: std::sync::mpsc::Sender<(Vec<Point>, Vec<Point>)>,
@@ -83,7 +84,8 @@
         // let mut nearests: Vec<usize> = Vec::new();
         let mut closests: Vec<Point> = Vec::with_capacity(100);
         for s in &slice {
-            let nearests = s.method_of_neighbour_query(&kd_tree, options_for_nearest, params.radius);
+            let nearests =
+                s.method_of_neighbour_query(&kd_tree, options_for_nearest, params.radius);
             let p = s.get_average_closest(&next_points, &nearests, &mut refer, &params);
             closests.push(p);
         }
@@ -125,7 +127,6 @@
         vhandle.push(handle);
     }
 
-
     for handle in vhandle {
         handle.join().unwrap();
     }
@@ -136,8 +137,8 @@
         let res = rx.recv().unwrap();
         result.extend(res.0);
 
-        for i in 0..reference_frame.len(){
-            if reference_frame[i].mapping == 0 && res.1[i].mapping > 0{
+        for i in 0..reference_frame.len() {
+            if reference_frame[i].mapping == 0 && res.1[i].mapping > 0 {
                 reference_frame[i].mapping = res.1[i].mapping;
             }
         }
@@ -270,30 +271,23 @@
         self.do_render(None, None, None)
     }
 
-<<<<<<< HEAD
+    /// Render the frame with configable eye, at and background color
     pub fn do_render(
         &self,
         eye: Option<Point3<f32>>,
         at: Option<Point3<f32>>,
         background_color: Option<Point3<f32>>,
     ) {
-=======
-    /// Renders current Points with given eye and at positions
-    pub fn do_render(&self, eye: Option<Point3<f32>>, at: Option<Point3<f32>>) {
->>>>>>> 222493e1
         let mut renderer = Renderer::new(None);
 
         renderer.config_camera(eye, at);
 
-<<<<<<< HEAD
         renderer.config_background_color(background_color);
 
         renderer.render_image(self);
-=======
-        renderer.render_image(&self);
->>>>>>> 222493e1
-    }
-
+    }
+
+    /// Save the ply file to png
     pub fn save_to_png(
         &self,
         eye: Option<Point3<f32>>,
@@ -316,7 +310,7 @@
     /// Constructs and returns a kdtree from a class of Points
     pub fn to_kdtree(self) -> KdTree<f32, usize, 3> {
         let mut kdtree: KdTree<f32, usize, 3> = KdTree::with_capacity(64).unwrap();
-        let mut shuffled_points = self.data;
+        let shuffled_points = self.data;
         // shuffled_points.shuffle(&mut thread_rng());
         for point in &shuffled_points {
             kdtree
@@ -337,7 +331,7 @@
     pub fn mark_unmapped_points(
         &mut self,
         kd_tree: std::sync::Arc<kiddo::KdTree<f32, usize, 3_usize>>,
-        exists_output_dir: bool
+        exists_output_dir: bool,
     ) {
         let mut mapped_points = 0;
         let mut all_unmapped: bool = true;
@@ -363,18 +357,21 @@
             }
         }
 
-        if exists_output_dir{
+        if exists_output_dir {
             println!(
                 "mapped points: {}; total points: {}",
                 mapped_points,
                 self.reference_frame.len()
             );
         }
-        
     }
 
     /// Highlihgts points in close range to cracks as Red in the interpolated frame
-    pub fn mark_points_near_cracks(&mut self, point_data: &Points, exists_output_dir: bool) -> Points {
+    pub fn mark_points_near_cracks(
+        &mut self,
+        point_data: &Points,
+        exists_output_dir: bool,
+    ) -> Points {
         let mut marked_interpolated_frame = point_data.clone();
 
         let mut points_near_cracks = 0;
@@ -387,10 +384,10 @@
             }
         }
 
-        if exists_output_dir{
+        if exists_output_dir {
             println!("number of points near cracks: {}", points_near_cracks);
         }
-        
+
         marked_interpolated_frame
     }
 
@@ -425,7 +422,7 @@
         &mut self,
         next_points: Points,
         params: Params,
-        exists_output_dir: bool
+        exists_output_dir: bool,
     ) -> (Points, Points, Points) {
         //start time
         let now = Instant::now();
@@ -464,7 +461,7 @@
         //     interpolated_points.push(p);
         // }
 
-        if exists_output_dir{
+        if exists_output_dir {
             println!("interpolation time: {}", now.elapsed().as_millis());
         }
 
@@ -487,7 +484,8 @@
 
         let mut marked_interpolated_frame = Points::new();
         if arc_params.resize_near_cracks && arc_params.mark_enlarged {
-            marked_interpolated_frame = self.mark_points_near_cracks(&point_data, exists_output_dir);
+            marked_interpolated_frame =
+                self.mark_points_near_cracks(&point_data, exists_output_dir);
         }
 
         (
@@ -539,6 +537,7 @@
         self.delta_colours.clone()
     }
 
+    /// Filter and transform points
     pub fn fat(
         &self,
         filter_producer: Option<&FilterProducer>,
@@ -561,20 +560,7 @@
         Ok(res)
     }
 
-    pub fn read(input: Option<&str>) -> std::io::Result<()> {
-        // match input {
-        //     Some(path) => {
-        //         File::open(Path::new(path)).unwrap();
-        //     }
-        //     None => {}
-        // };
-        if let Some(path) = input {
-            File::open(Path::new(path)).unwrap();
-        };
-
-        Ok(())
-    }
-
+    /// Write a ply file to hard drive
     pub fn write(self, form: Option<&str>, output: Option<&str>) -> Result<()> {
         let encoding = match form {
             Some("ascii") => Some(Encoding::Ascii),
@@ -654,14 +640,15 @@
 }
 
 #[derive(Debug, Clone)]
+/// Structure presenting a point
 pub struct Point {
-    pub point_coord: PointCoordinate,
-    pub point_color: PointColor,
-    pub mapping: u16,
-    pub index: usize,
-    pub point_density: f32,
-    pub point_size: f32,
-    pub near_crack: bool,
+    pub(crate) point_coord: PointCoordinate,
+    pub(crate) point_color: PointColor,
+    pub(crate) mapping: u16,
+    pub(crate) index: usize,
+    pub(crate) point_density: f32,
+    pub(crate) point_size: f32,
+    pub(crate) near_crack: bool,
 }
 
 impl PartialEq for Point {
@@ -671,7 +658,7 @@
 }
 
 impl Point {
-    pub fn new(
+    pub(crate) fn new(
         point_coord: PointCoordinate,
         point_color: PointColor,
         mapping: u16,
@@ -691,7 +678,6 @@
         }
     }
 
-
     // POTENTIAL DEPRECATION OF PARTIAL COMP FOR POINT
     // pub fn partial_cmp(&self, other: &Point) -> Option<Ordering> {
     //     let mut first_dist_from_ori = f32::powi(self.point_coord.x, 2)
@@ -712,7 +698,7 @@
     //     Some(Ordering::Equal)
     // }
 
-    pub fn new_default() -> Self {
+    pub(crate) fn new_default() -> Self {
         Point {
             point_coord: PointCoordinate::new_default(),
             point_color: PointColor::new_default(),
@@ -724,27 +710,23 @@
         }
     }
 
-    pub fn get_coord(&self) -> &PointCoordinate {
+    pub(crate) fn get_coord(&self) -> &PointCoordinate {
         &self.point_coord
     }
 
-    pub fn get_color(&self) -> &PointColor {
+    pub(crate) fn get_color(&self) -> &PointColor {
         &self.point_color
     }
 
-    pub fn set_index(&mut self, idx: usize) {
+    pub(crate) fn set_index(&mut self, idx: usize) {
         self.index = idx;
-    }
-
-    pub fn get_index(&mut self) -> usize {
-        self.index
     }
 
     /// Returns neighbouring points within a given radius
     pub fn get_radius_neghbours(
         &self,
         kd_tree: &std::sync::Arc<kiddo::KdTree<f32, usize, 3_usize>>,
-        radius: f32
+        radius: f32,
     ) -> Vec<usize> {
         kd_tree
             .within_unsorted(
@@ -807,7 +789,7 @@
         let max_coor: f32 = 3.0 * 512.0 * 512.0;
         let scale_coor = max_coor.sqrt();
 
-        let max_col: f32 =  3.0 * (256.0 * 256.0); //(100.0 * 100.0) + 2.0 * (256.0 * 256.0);
+        let max_col: f32 = 3.0 * (256.0 * 256.0); //(100.0 * 100.0) + 2.0 * (256.0 * 256.0);
         let scale_col = max_col.sqrt();
 
         self.get_coord_delta(another_point) * params.penalize_coor / scale_coor
@@ -870,7 +852,7 @@
         &self,
         kd_tree: &std::sync::Arc<kiddo::KdTree<f32, usize, 3_usize>>,
         options_for_nearest: usize,
-        radius: f32
+        radius: f32,
     ) -> Vec<usize> {
         self.get_nearest_neighbours(kd_tree, options_for_nearest)
     }
@@ -881,7 +863,7 @@
         &self,
         kd_tree: &std::sync::Arc<kiddo::KdTree<f32, usize, 3_usize>>,
         _options_for_nearest: usize,
-        radius: f32
+        radius: f32,
     ) -> Vec<usize> {
         // let mut x = Vec::new(); x.push(self.index); if self.index + 1 < kd_tree.size() {x.push(self.index + 1);}
         // x
