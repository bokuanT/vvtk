--- conflicted
+++ resolved
@@ -133,7 +133,6 @@
     let output_dir = matches.value_of("output");
     let exists_output_dir = matches.is_present("output");
 
-<<<<<<< HEAD
     //  println!("show unmapped points: {}", show_unmapped_points);
     //  println!("interpolation method: {}", method);
     params.threads = matches
@@ -141,9 +140,7 @@
         .unwrap_or("1")
         .parse::<usize>()
         .unwrap();
-=======
-    params.threads = matches.value_of("threads").unwrap_or("1").parse::<usize>().unwrap();
->>>>>>> a46bc687
+
 
     params.penalize_coor = matches
         .value_of("coor_delta")
