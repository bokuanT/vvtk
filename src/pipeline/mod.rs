--- conflicted
+++ resolved
@@ -14,14 +14,9 @@
     executor::Executor,
     executor::ExecutorBuilder,
     subcommands::{
-<<<<<<< HEAD
-        convert, downsample, info, metrics, read, reconstruct, render, upsample, write, Convert,
+        convert, dash, downsample, info, metrics, read, reconstruct, render, upsample, write, Convert, Dash,
         Downsampler, Info, MetricsCalculator, Read, Reconstructer, Render, Subcommand, Upsampler,
         Write,
-=======
-        convert, dash, downsample, info, metrics, read, render, upsample, write, Convert, Dash,
-        Downsampler, Info, MetricsCalculator, Read, Render, Subcommand, Upsampler, Write,
->>>>>>> 779f86ff
     },
 };
 
@@ -36,12 +31,9 @@
         "downsample" => Some(Box::from(Downsampler::from_args)),
         "upsample" => Some(Box::from(Upsampler::from_args)),
         "convert" => Some(Box::from(Convert::from_args)),
-<<<<<<< HEAD
         // "play" => Some(Box::from(Play::from_args)),
         "reconstruct" => Some(Box::from(Reconstructer::from_args)),
-=======
         "dash" => Some(Box::from(Dash::from_args)),
->>>>>>> 779f86ff
         "info" => Some(Box::from(Info::from_args)),
         _ => None,
     }
