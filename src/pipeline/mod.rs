--- conflicted
+++ resolved
@@ -2,8 +2,9 @@
 mod executor;
 pub mod subcommands;
 
+use crossbeam_channel::Receiver;
 
-use crossbeam_channel::Receiver;
+// use std::sync::mpsc::Receiver;
 
 use crate::{
     formats::{pointxyzrgba::PointXyzRgba, PointCloud},
@@ -12,11 +13,7 @@
 
 use self::{
     executor::Executor,
-<<<<<<< HEAD
-    subcommands::{Metrics, Read, Subcommand, ToPng, Write, Convert},
-=======
     subcommands::{Downsampler, MetricsCalculator, Read, Subcommand, ToPng, Upsampler, Write},
->>>>>>> 43b542a7
 };
 
 pub type SubcommandCreator = Box<dyn Fn(Vec<String>) -> Box<dyn Subcommand>>;
@@ -26,14 +23,10 @@
         "write" => Some(Box::from(Write::from_args)),
         "to_png" => Some(Box::from(ToPng::from_args)),
         "read" => Some(Box::from(Read::from_args)),
-<<<<<<< HEAD
-        "metrics" => Some(Box::from(Metrics::from_args)),
-        "convert" => Some(Box::from(Convert::from_args)),
-=======
         "metrics" => Some(Box::from(MetricsCalculator::from_args)),
         "downsample" => Some(Box::from(Downsampler::from_args)),
         "upsample" => Some(Box::from(Upsampler::from_args)),
->>>>>>> 43b542a7
+        // "convert" => Some(Box::from(Convert::from_args)),
         _ => None,
     }
 }
@@ -54,18 +47,7 @@
 
 impl Pipeline {
     pub fn execute() {
-<<<<<<< HEAD
-        let pipeline = Self::gather_pipeline_from_args();
-        
-        println!("Executing pipeline:");
-        for (exec, progress) in &pipeline {
-            println!("sender    {}", exec.name());
-            println!("progress: {:?}", &progress);
-        }
-
-=======
         let (mut executors, progresses) = Self::gather_pipeline_from_args();
->>>>>>> 43b542a7
         let mut handles = vec![];
         let mut names = vec![];
         let mut progress_recvs = vec![];
@@ -91,11 +73,6 @@
 
         let mut completed = 0;
         let mut progress = vec![0; progress_recvs.len()];
-<<<<<<< HEAD
-        let mut length = 0;
-        println!("progress_recvs.len(): {}", progress_recvs.len());
-=======
->>>>>>> 43b542a7
         while completed < progress_recvs.len() {
             for (idx, recv) in progress_recvs.iter().enumerate() {
                 while let Ok(prog) = recv.try_recv() {
@@ -109,12 +86,7 @@
                     }
                 }
             }
-<<<<<<< HEAD
-            println!("Progress completed: {:?}", completed);
-            // clearscreen::clear().expect("Failed to clear screen");
-=======
             println!("=======================");
->>>>>>> 43b542a7
             for i in 0..progress.len() {
                 println!("{}: {}", names[i], progress[i])
             }
@@ -144,19 +116,9 @@
                     println!("command_creator.take()");
                     let forwarded_args = accumulated_args;
                     accumulated_args = vec![];
-<<<<<<< HEAD
-                    let (mut executor, recv, progress) = Executor::create(forwarded_args, creator);
-                    println!("recv: {:?}", recv);
-                    if let Some(recv) = prev_recv.take() {
-                        executor.set_input(recv);
-                    }
-                    prev_recv = Some(recv);
-                    pipeline.push((executor, progress));
-=======
                     let (executor, progress) = Executor::create(forwarded_args, creator);
                     executors.push(executor);
                     progresses.push(progress);
->>>>>>> 43b542a7
                 }
                 command_creator = is_command;
             }
