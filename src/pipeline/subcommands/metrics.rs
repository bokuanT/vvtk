--- conflicted
+++ resolved
@@ -1,4 +1,3 @@
-<<<<<<< HEAD
 use std::{
     ffi::OsString,
     fs::File,
@@ -6,8 +5,6 @@
     path::{Path, PathBuf},
 };
 
-=======
->>>>>>> 43b542a7
 use clap::Parser;
 
 use crate::{
@@ -29,45 +26,6 @@
     }
 }
 
-<<<<<<< HEAD
-impl Subcommand for Metrics {
-    fn handle(
-        &mut self,
-        message: crate::pipeline::PipelineMessage,
-        out: &std::sync::mpsc::Sender<crate::pipeline::PipelineMessage>,
-        progress: &std::sync::mpsc::Sender<crate::pipeline::Progress>,
-    ) {
-        match &message {
-            PipelineMessage::PointCloud(pc) => {
-                let original = read_file_to_point_cloud(&self.files[self.count]).expect(&format!(
-                    "Failed to read file {:?}",
-                    self.files[self.count].as_os_str()
-                ));
-                let metrics = calculate_metrics(&original, &pc);
-                let output_path = Path::new(&self.output_path);
-                let file_name = format!("{}.metrics", self.count);
-                self.count += 1;
-                let file_name = Path::new(&file_name);
-                let output_file = output_path.join(file_name);
-                let file = File::create(&output_file).expect(&format!(
-                    "Failed to open file {:?}",
-                    output_file.as_os_str()
-                ));
-                let mut writer = BufWriter::new(file);
-                metrics
-                    .write_to(&mut writer)
-                    .expect("should be able to write");
-
-                progress
-                    .send(Progress::Incr)
-                    .expect("should be able to send");
-            }
-            PipelineMessage::End => progress
-                .send(Progress::Completed)
-                .expect("should be able to send"),
-        }
-        out.send(message).expect("should be able to send")
-=======
 impl Subcommand for MetricsCalculator {
     fn handle(&mut self, messages: Vec<PipelineMessage>, channel: &Channel) {
         let mut messages_iter = messages.into_iter();
@@ -88,6 +46,5 @@
             }
             (_, _) => {}
         }
->>>>>>> 43b542a7
     }
 }