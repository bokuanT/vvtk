use clap::Parser;

use crate::{
    downsample::octree::downsample,
    pipeline::{channel::Channel, PipelineMessage},
};

use super::Subcommand;

/// Downsample a pointcloud from the stream.
#[derive(Parser)]
pub struct Args {
    #[clap(short, long)]
    points_per_voxel: usize,
}

pub struct Downsampler {
    points_per_voxel: usize,
}

impl Downsampler {
    pub fn from_args(args: Vec<String>) -> Box<dyn Subcommand> {
        let args: Args = Args::parse_from(args);
        Box::new(Downsampler {
            points_per_voxel: args.points_per_voxel,
        })
    }
}

impl Subcommand for Downsampler {
    fn handle(&mut self, messages: Vec<PipelineMessage>, channel: &Channel) {
        for message in messages {
            match message {
                PipelineMessage::IndexedPointCloud(pc, i) => {
                    let downsampled_pc = downsample(pc, self.points_per_voxel);
                    channel.send(PipelineMessage::IndexedPointCloud(downsampled_pc, i));
                }
<<<<<<< HEAD
                PipelineMessage::Metrics(_)
                | PipelineMessage::DummyForIncrement
                | PipelineMessage::IndexedPointCloudWithTriangleFaces(_, _, _) => {}
=======
                PipelineMessage::Metrics(_) | PipelineMessage::IndexedPointCloudNormal(_, _) | PipelineMessage::DummyForIncrement => {}
>>>>>>> e42aceac
                PipelineMessage::End => {
                    channel.send(message);
                }
            };
        }
    }
}<|MERGE_RESOLUTION|>--- conflicted
+++ resolved
@@ -35,13 +35,10 @@
                     let downsampled_pc = downsample(pc, self.points_per_voxel);
                     channel.send(PipelineMessage::IndexedPointCloud(downsampled_pc, i));
                 }
-<<<<<<< HEAD
                 PipelineMessage::Metrics(_)
                 | PipelineMessage::DummyForIncrement
-                | PipelineMessage::IndexedPointCloudWithTriangleFaces(_, _, _) => {}
-=======
-                PipelineMessage::Metrics(_) | PipelineMessage::IndexedPointCloudNormal(_, _) | PipelineMessage::DummyForIncrement => {}
->>>>>>> e42aceac
+                | PipelineMessage::IndexedPointCloudWithTriangleFaces(_, _, _) 
+                | PipelineMessage::IndexedPointCloudNormal(_, _) => {}
                 PipelineMessage::End => {
                     channel.send(message);
                 }
