mod downsample;
mod metrics;
mod read;
<<<<<<< HEAD
pub mod to_png;
pub mod write;
mod convert;
mod play;
=======
mod to_png;
mod upsample;
mod write;
>>>>>>> 43b542a7

pub use downsample::Downsampler;
pub use metrics::MetricsCalculator;
pub use read::Read;
pub use to_png::ToPng;
pub use upsample::Upsampler;
pub use write::Write;
pub use convert::Convert;

use super::{channel::Channel, PipelineMessage};

pub trait Subcommand {
    fn handle(&mut self, messages: Vec<PipelineMessage>, out: &Channel);
}<|MERGE_RESOLUTION|>--- conflicted
+++ resolved
@@ -1,16 +1,8 @@
 mod downsample;
 mod metrics;
 mod read;
-<<<<<<< HEAD
 pub mod to_png;
 pub mod write;
-mod convert;
-mod play;
-=======
-mod to_png;
-mod upsample;
-mod write;
->>>>>>> 43b542a7
 
 pub use downsample::Downsampler;
 pub use metrics::MetricsCalculator;
